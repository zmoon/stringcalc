"""
String tension calculations.

For example:

- For specified strings, calculate tensions.
- For specified total or per-string tension, suggest strings.
"""
from __future__ import annotations

import math
import re
import warnings
from functools import lru_cache
from typing import NamedTuple, Protocol

import pandas as pd


def _get_data():
    from importlib.resources import files

    from . import data

    return files(data)


DATA = _get_data()


@lru_cache(1)
def load_data() -> pd.DataFrame:
    """Load all string data.

<<<<<<< HEAD
    .. note::
       Important columns:

       - ``id``: String (product) ID
         (e.g. "PB053" for the string used for the low E in
         D'Addario phosphor bronze acoustic guitar light set
         `EJ16 <https://www.daddario.com/products/guitar/acoustic-guitar/phosphor-bronze/ej16-phosphor-bronze-acoustic-guitar-strings-light-12-53/>`__).

       - ``group_id``: String group ID (e.g. "PB" for D'Addario phosphor bronze)
         used to identify a group of strings with the same manufacturer, material, etc.

       - ``uw``: String unit weight (mass per unit length) [lbm/in].
         For PB053 this value is 0.000570.

       - ``gauge``: String gauge (diameter) [in].
         For PB053 this value is 0.053.

    .. note::
       Use the individual ``load_*_data`` functions for more control.

    See Also
    --------
    load_aquila_data
    load_daddario_data
    load_stringjoy_data
    load_worth_data
=======
    Combines results from the individual ``load_*_data`` functions with ``for_combined=True``.
>>>>>>> eb7e9876
    """
    df = pd.concat(
        [fn(for_combined=True) for fn in _DATA_LOADERS],
        ignore_index=True,
    )

    for name in ["group", "group_id"]:
        df[name] = df[name].astype("category")

    return df


@lru_cache(2)
<<<<<<< HEAD
def load_daddario_data(*, drop_sample_tensions: bool = True) -> pd.DataFrame:
    """Load D'Addario data.

    Although outdated in some cases, this data set has the most string types.

    Parameters
    ----------
    drop_sample_tensions
        Drop columns containing tensions and corresponding pitches from the D'Addario document.
=======
def load_daddario_data(*, for_combined: bool = False) -> pd.DataFrame:
    """Load the data (currently only D'Addario) needed for the calculations.

    Parameters
    ----------
    for_combined
        Return the frame intended for use in the combined dataset (:func:`load_data`),
        adding appropriate prefixes and dropping extraneous columns.
>>>>>>> eb7e9876
    """

    df = pd.read_csv(DATA.joinpath("daddario-tension.csv"), header=0).convert_dtypes()

    if for_combined:
        df = df.drop(columns=["notes", "tens"])

        df["group"] = "D'Addario - " + df["category"] + " - " + df["group"]
        df["group_id"] = "DA:" + df["group_id"]
        df["id"] = "DA:" + df["id"]

        df = df.drop(columns=["category", "id_pref", "id_suff"])

    # Set categorical columns
    for name in ["category", "group", "id_pref", "id_suff", "group_id"]:
        if name in df.columns:
            df[name] = df[name].astype("category")

    return df


@lru_cache(1)
def _get_daddario_group_ids() -> set[str]:
    return set(load_daddario_data(for_combined=False).group_id.cat.categories)


@lru_cache
def load_aquila_data(*, nng_density: float = 1300, for_combined: bool = False) -> pd.DataFrame:
    """Load Aquila NNG (New Nylgut) data.

    Parameters
    ----------
    nng_density
        Assumed density of Aquila NNG strings, in [kg m-3].
        They are supposed to be the same density as gut.
        https://www.cs.helsinki.fi/u/wikla/mus/Calcs/wwwscalc.html says gut is 1276 kg m-3;
        I have seen 1300 elsewhere.
<<<<<<< HEAD
    drop_gauge_eqvs
        Drop columns of nylon and carbon gauge-equivalent diameters.
=======
    for_combined
        Return the frame intended for use in the combined dataset (:func:`load_data`),
        adding appropriate prefixes and dropping extraneous columns.
>>>>>>> eb7e9876
    """
    import numpy as np

    df = pd.read_csv(DATA.joinpath("aquila-nng.csv"), header=0).convert_dtypes()

    # Compute UW
    # TODO: use Pint
    df["uw"] = nng_density * 2.205 / 1e6 * (2.54**3) * (np.pi * df.gauge**2 / 4)

    # Set group ID (used to select string type)
    df["group"] = "New Nylgut"
    df["group_id"] = "NNG"

    gauge_eqv_cols = [col for col in df.columns if col.startswith("gauge_")]
    if for_combined:
        df["group"] = "Aquila " + df["group"]
        df["group_id"] = "A:" + df["group_id"]
        df["id"] = "A:" + df["id"]

        df = df.drop(columns=gauge_eqv_cols)
    else:
        df = df.rename(columns={col: col.replace("gauge_", "gauge_eqv_") for col in gauge_eqv_cols})

    for name in ["group", "group_id"]:
        df[name] = df[name].astype("category")

    return df


@lru_cache(2)
def load_worth_data(*, for_combined: bool = False) -> pd.DataFrame:
    """Load Worth fluorocarbon data.

    Parameters
    ----------
    for_combined
        Return the frame intended for use in the combined dataset (:func:`load_data`),
        adding appropriate prefixes and dropping extraneous columns.
    """

    df = pd.read_csv(DATA.joinpath("worth.csv"), header=0).convert_dtypes()

    # Set group ID (used to select string type)
    df["group"] = "Fluorocarbon"
    df["group_id"] = "FC"

    if for_combined:
        df["group"] = "Worth " + df["group"]
        df["group_id"] = "W" + df["group_id"]
        df["id"] = "WFC:" + df["id"]

        df = df.drop(columns="rho")

    for name in ["group", "group_id"]:
        df[name] = df[name].astype("category")

    return df


@lru_cache(2)
def load_stringjoy_data(*, for_combined: bool = False) -> pd.DataFrame:
    """Load Stringjoy data.

    https://tension.stringjoy.com/

    Parameters
    ----------
    for_combined
        Return the frame intended for use in the combined dataset (:func:`load_data`),
        adding appropriate prefixes and dropping extraneous columns.
    """

    df = pd.read_csv(DATA.joinpath("stringjoy.csv"), header=0).convert_dtypes()

    if for_combined:
        df["id"] = "SJ:" + df["id"]
        df["group"] = "Stringjoy " + df["group"]
        df["group_id"] = "SJ:" + df["group_id"]

    for name in ["group", "group_id"]:
        df[name] = df[name].astype("category")

    return df


@lru_cache(2)
def load_ghs_data(*, for_combined: bool = False) -> pd.DataFrame:
    """Load GHS data.

    https://www.ghsstrings.com/pages/tension-calc

    Parameters
    ----------
    for_combined
        Return the frame intended for use in the combined dataset (:func:`load_data`),
        adding appropriate prefixes and dropping extraneous columns.
    """

    df = pd.read_csv(DATA.joinpath("ghs.csv"), header=0).convert_dtypes()

    # Drop ID dupes (e.g. PL which is included for both acoustic and electric)
    df = df.drop_duplicates(subset=["id"], keep="first")

    # Drop where we don't have gauge (bass strings for different scale lengths)
    df = df.dropna(subset=["gauge"])

    if for_combined:
        df["id"] = "GHS:" + df["id"]
        df["group"] = "GHS - " + df["group"]
        df["group_id"] = "GHS:" + df["group_id"]

    for name in ["group", "group_id"]:
        df[name] = df[name].astype("category")

    return df.reset_index(drop=True)


class _DataLoader(Protocol):
    def __call__(self, *, for_combined: bool = False) -> pd.DataFrame:
        ...


_DATA_LOADERS: list[_DataLoader] = [
    load_daddario_data,
    load_aquila_data,
    load_worth_data,
    load_stringjoy_data,
    load_ghs_data,
]


_re_string_spec = re.compile(
    r"(?P<L>[\.0-9]+)"
    r" *(?P<Lu>\"|m{2})"
    r" +(?P<type>[A-Z]+)"
    r" +(?P<gauge>[\.[0-9]+)"
    r" *(?P<pw>[pPwW])?"
)


class String(NamedTuple):
    L: float
    """Scale length."""
    type: str
    """String type abbreviation, such as D'Addario "PB", "PL", or "NYL"."""
    gauge: float
    """String gauge."""
    wound: bool
    """Whether the string is wound (as opposed to plain)."""

    # TODO: `wound` isn't really relevant for single string, since `type` tells us whether wound or not
    # i.e., `wound` can be a property (as well as winding and core materials, loop vs ball, ...?)
    # OR: store core and winding material, keeping it more general, instead of using D'Addario IDs
    # TODO: unit support (pint?)

    @classmethod
    def from_spec(cls, s: str):
        """Create a string from spec, e.g. ``'22.9" PB .042w'``."""
        m = _re_string_spec.match(s.strip())
        if m is None:
            raise ValueError(
                f"input {s!r} did not match the spec. "
                "Some valid examples are:\n"
                '  `22.9" PB .042w`'
            )

        d = m.groupdict()

        try:
            L = float(d["L"])
        except Exception as e:
            raise ValueError(
                f"detected string length {d['L']!r} could not be coerced to float"
            ) from e

        type_ = d["type"]

        sgauge = d["gauge"]
        if "." not in sgauge and sgauge.startswith("0"):  # leading 0 implies decimal
            sgauge = f".{sgauge}"
        try:
            gauge = float(sgauge)
        except Exception as e:
            raise ValueError(
                f"detected string gauge {sgauge!r} could not be coerced to float"
            ) from e

        pw = d["pw"]
        if pw is None:
            wound = True  # maybe should be configurable
        else:
            pw_ = pw.lower()
            if pw_ == "p":
                wound = False
            elif pw_ == "w":
                wound = True
            else:
                raise ValueError(f"invalid p/w {pw}")

        return cls(L, type_, gauge, wound)

    def __str__(self):
        sgauge = str(self.gauge)
        if sgauge.startswith("0."):
            sgauge = sgauge[1:]

        return f"{self.L}\" {self.type} {sgauge}{'p' if not self.wound else ''}"

    # TODO: .tune_to() method, returning a TunedString


# TODO: TunedString class with Pitch


def tension(s: String, pitch: str = "A4") -> float:
    """Compute tension for :class:`String`.

    Results are for a single type, e.g. plain steel or phosphor bronze.

    Parameters
    ----------
    s
        String of interest.
    pitch
        Pitch name in SPN, e.g. "A4".
    """
    from pyabc2 import Pitch

    t = s.type
    g = s.gauge
    L = s.L

    if t in {"PL", "S", "PS"}:  # plain steel
        tda = "DA:PL"
    elif t in {"PB"}:  # phosphor bronze
        tda = "DA:PB"
    elif t in {"NYL", "N"}:  # plain "rectified" nylon
        tda = "DA:NYL"
    elif t in {"NYLW", "NW"}:  # standard silver-wrapped nylon
        tda = "DA:NYLW"
    else:
        raise ValueError(f"string type {t!r} invalid or not supported")

    data = load_data().query(f"group_id == '{tda}'")

    rows = data.loc[data.gauge == g]
    if len(rows) == 0:
        raise ValueError(
            f"gauge {g} not found. "
            f"Available {tda} gauges are: {', '.join(data.gauge.astype(str))}"
        )
        # TODO: use closest instead with warning?
    elif len(rows) > 1:
        raise ValueError("multiple matching gauges\n{rows.to_string()}")

    # Starting from
    # 1 / v^2  = mu / T
    # (derivation at https://phys.libretexts.org/Bookshelves/University_Physics/Book%3A_University_Physics_(OpenStax)/Book%3A_University_Physics_I_-_Mechanics_Sound_Oscillations_and_Waves_(OpenStax)/16%3A_Waves/16.04%3A_Wave_Speed_on_a_Stretched_String)
    # => T = mu v^2        [mass / length] * [length time-1]^2 = [mass length time-2]]
    # => T = mu (f wl)^2   since v = f wl
    # => T = mu (2 f L)^2  since the primary mode has wl = 2 L
    #
    # In the D'Addario formula:
    # - UW: "unit weight", really linear density (mu; mass / length) [lbm/in]
    # - L: scale length [in]
    # - F: frequency [Hz := s-1]
    # - T: "tension" [lb] (technically lbf)
    #
    # The scaling factor comes from the conversion from lb (lbm) to lbf
    # i.e., it is gravity in the units of the RHS (seconds and inches)
    # gc = (9.80665 m s-2) * (3.28084 ft m-1) * (12 in ft-1)
    #    = 386.09 in s-2  (technically [in lbm lbf-1 s-2])
    #
    # At g0, 1 lbm exerts a force of 1 lbf => lbf = g0 lbm = 32.174 lbm ft s-2
    # https://en.wikipedia.org/wiki/Gc_(engineering)

    UW = float(rows.uw.iloc[0])
    F = Pitch.from_name(pitch).etf

    T = UW * (2 * L * F) ** 2 / 386.09

    return T


def unit_weight(T: float, L: float, pitch: str) -> float:
    """From scale length, pitch, and desired tension, compute unit weight
    (mass per unit length) [lbm in-1].

    Parameters
    ----------
    T
        Tension [lbf].
    L
        Scale length [in].
    pitch
        Pitch name in SPN, e.g. "A4".
    """
    from pyabc2 import Pitch

    F = Pitch.from_name(pitch).etf

    UW = (T * 386.09) / (2 * L * F) ** 2

    return UW


DENSITY_LB_IN = {
    "plain steel": 0.285,
    "plain nylon": 0.0412,  # 1.14 g/cm3
}

_STRING_TYPE_ALIASES = {
    "plain steel": {"PL", "PS", "S"},
    "plain nylon": {"N", "NYL"},
    # "silver-wound nylon": {"NW", "NYLW"},
}

_STRING_TYPE_ALIAS_TO_VERBOSE = {
    alias: k for k, aliases in _STRING_TYPE_ALIASES.items() for alias in aliases
}


def gauge(density: float, T: float, L: float, pitch: str) -> float:
    """From density, scale length, pitch, and desired tension, compute gauge.
    Not nominal gauge, precise diameter.

    Parameters
    ----------
    density
        String material density [lbm in-3].

        .. important::
           Although [kg m-3] and [g cm-3] units are more common for density,
           currently you must convert to [lbm in-3] in order to get a correct answer.
           But Pint support for this is coming soon!
    T
        Tension [lbf].
    L
        Scale length [in].
    pitch
        Pitch name in SPN, e.g. "A4".
    """

    UW = unit_weight(T, L, pitch)

    # mu = rho pi r^2
    # => r = sqrt(mu / (rho pi))
    # => d = 2 sqrt(mu / (rho pi))
    d = 2 * math.sqrt(UW / (density * math.pi))

    return d


def suggest_gauge(
    T: float, L: float, pitch: str, *, types: set[str] | None = None, n: int = 3
) -> pd.DataFrame:
    """For target tension and given scale length, return suggested gauge(s).

    Results may include two types commonly used to make string sets, e.g.
    plain steel + phosphor bronze or plain nylon + silver-wrapped nylon.

    Parameters
    ----------
    T
        Tension [lbf].
    L
        Scale length [in].
    pitch
        Pitch name in SPN, e.g. "A4".
    types
        String type IDs
        (column ``group_id`` in the :func:`data table <load_data>`)
        to consider.
        If unset, defaults to ``{'PB', 'PL'}``, phosphor bronze and plain steel.
    n
        Number of suggestions to include in the returned frame.
    """
    from pyabc2 import Pitch

    if types is None:
        types = {"DA:PB", "DA:PL"}

    # Assume D'Addario if match to an original D'Addario group ID (with no `DA:` prefix)
    daddario_group_ids = _get_daddario_group_ids()
    types_in = types
    types = {t if t not in daddario_group_ids else f"DA:{t}" for t in types}
    types_changed = types_in - types
    if types_changed:
        warnings.warn(
            f"string type groups {sorted(types_changed)} assumed to be D'Addario. "
            f"Use group ID prefix 'DA:' to be explicit and avoid this warning.",
            stacklevel=2,
        )

    data_all = load_data()
    data = data_all.query("group_id in @types")

    # Validate types
    all_types = set(data_all.group_id.cat.categories)
    invalid_passed_types = set(types) - all_types
    if invalid_passed_types:
        raise ValueError(
            f"string type IDs {sorted(invalid_passed_types)} not found in dataset. "
            f"Use one of {sorted(data_all.group_id.cat.categories)}."
        )

    UW = data.uw
    F = Pitch.from_name(pitch).etf
    T_all = UW * (2 * L * F) ** 2 / 386.09

    # Find closest ones
    data_sort = data.iloc[(T_all - T).abs().argsort().iloc[:n]].copy()
    data_sort["T"] = T_all[data_sort.index]
    data_sort["dT"] = data_sort["T"] - T

    b = 1.7  # TODO: allow to set this?
    if (data_sort["dT"] > b).all() or (data_sort["dT"] < -b).all():
        warnings.warn(
            f"(T={T}, L={L}, P={pitch}) "
            f"is outside the range of what string type group(s) {types} can provide. "
            "Maybe a different string type can give the tension/pitch/length you desire.",
            stacklevel=2,
        )

    df = data_sort[["id", "T", "dT"]].sort_values(by="dT").reset_index(drop=True)
    desc = {
        "id": "Product ID",
        "T": "Tension",
        "dT": "Tension difference from target tension",
    }
    fancy_col = {
        "id": "ID",
        "T": "T",
        "dT": "ΔT",
    }
    df.attrs.update(col_desc=desc, fancy_col=fancy_col)

    return df<|MERGE_RESOLUTION|>--- conflicted
+++ resolved
@@ -32,7 +32,6 @@
 def load_data() -> pd.DataFrame:
     """Load all string data.
 
-<<<<<<< HEAD
     .. note::
        Important columns:
 
@@ -50,18 +49,17 @@
        - ``gauge``: String gauge (diameter) [in].
          For PB053 this value is 0.053.
 
-    .. note::
-       Use the individual ``load_*_data`` functions for more control.
+    Notes
+    -----
+    Combines results from the individual ``load_*_data`` functions with ``for_combined=True``.
 
     See Also
     --------
     load_aquila_data
     load_daddario_data
+    load_ghs_data
     load_stringjoy_data
     load_worth_data
-=======
-    Combines results from the individual ``load_*_data`` functions with ``for_combined=True``.
->>>>>>> eb7e9876
     """
     df = pd.concat(
         [fn(for_combined=True) for fn in _DATA_LOADERS],
@@ -75,26 +73,16 @@
 
 
 @lru_cache(2)
-<<<<<<< HEAD
-def load_daddario_data(*, drop_sample_tensions: bool = True) -> pd.DataFrame:
+def load_daddario_data(*, for_combined: bool = False) -> pd.DataFrame:
     """Load D'Addario data.
 
     Although outdated in some cases, this data set has the most string types.
-
-    Parameters
-    ----------
-    drop_sample_tensions
-        Drop columns containing tensions and corresponding pitches from the D'Addario document.
-=======
-def load_daddario_data(*, for_combined: bool = False) -> pd.DataFrame:
-    """Load the data (currently only D'Addario) needed for the calculations.
 
     Parameters
     ----------
     for_combined
         Return the frame intended for use in the combined dataset (:func:`load_data`),
         adding appropriate prefixes and dropping extraneous columns.
->>>>>>> eb7e9876
     """
 
     df = pd.read_csv(DATA.joinpath("daddario-tension.csv"), header=0).convert_dtypes()
@@ -132,14 +120,9 @@
         They are supposed to be the same density as gut.
         https://www.cs.helsinki.fi/u/wikla/mus/Calcs/wwwscalc.html says gut is 1276 kg m-3;
         I have seen 1300 elsewhere.
-<<<<<<< HEAD
-    drop_gauge_eqvs
-        Drop columns of nylon and carbon gauge-equivalent diameters.
-=======
     for_combined
         Return the frame intended for use in the combined dataset (:func:`load_data`),
         adding appropriate prefixes and dropping extraneous columns.
->>>>>>> eb7e9876
     """
     import numpy as np
 
