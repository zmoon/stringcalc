--- conflicted
+++ resolved
@@ -24,13 +24,8 @@
 # Note also `pint._typing.UnitLike`
 
 
-<<<<<<< HEAD
-def distance_et(n: int | npt.ArrayLike, *, L: float) -> np.float_ | npt.NDArray[np.float_]:
+def distance_et(n: int | npt.ArrayLike, *, L: float) -> np.float64 | npt.NDArray[np.float64]:
     r"""Exact equal-temperament distance from nut for fret(s) `n` for scale length `L`.
-=======
-def distance_et(n: int | npt.ArrayLike, *, L: float) -> np.float64 | npt.NDArray[np.float64]:
-    """Exact equal-temperament distance from nut for fret(s) `n` for scale length `L`.
->>>>>>> ec1fa3f6
 
     Using the 12th-root-of-2 method.
 
@@ -53,11 +48,7 @@
     if not np.all(n > 0):
         raise ValueError("input fret numbers should be positive")
 
-<<<<<<< HEAD
-    return L * (1 - 2 ** (-n / 12))
-=======
-    return (L * (1 - 1 / (2 ** (n / 12)))).astype(np.float64)
->>>>>>> ec1fa3f6
+    return (L * (1 - 2 ** (-n / 12))).astype(np.float64)
 
 
 def distances(N: int, *, L: float, method: str = "et") -> pd.DataFrame:
